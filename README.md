<<<<<<< HEAD
# cp2j

* EDA, Baseline 참고용 추가
(https://github.com/benlindsay/movielens-analysis)
=======
## 추천시스템 개발 프로젝트
영화 평점 데이터를 기반으로 한 영화 추천시스템을 만들고 평가합니다.
>>>>>>> 8a9c5c63
<|MERGE_RESOLUTION|>--- conflicted
+++ resolved
@@ -1,9 +1,2 @@
-<<<<<<< HEAD
-# cp2j
-
 * EDA, Baseline 참고용 추가
-(https://github.com/benlindsay/movielens-analysis)
-=======
-## 추천시스템 개발 프로젝트
-영화 평점 데이터를 기반으로 한 영화 추천시스템을 만들고 평가합니다.
->>>>>>> 8a9c5c63
+(https://github.com/benlindsay/movielens-analysis)